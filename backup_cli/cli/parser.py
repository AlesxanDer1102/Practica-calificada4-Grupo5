"""
Parser de argumentos de línea de comandos para el orquestador de backup
Soporta tanto Docker como Kubernetes
"""

import argparse
from typing import Dict, Optional


def create_cli_parser():
    """
    Crea el parser de argumentos de línea de comandos con soporte para K8s
    """
    parser = argparse.ArgumentParser(
        description="Orquestador de Backup de PostgreSQL para Docker y Kubernetes",
        formatter_class=argparse.RawDescriptionHelpFormatter,
        epilog="""
Ejemplos de uso:

Docker:
  %(prog)s                                    # Crear backup con timestamp
  %(prog)s --name mi_backup                   # Crear backup con nombre personalizado
  %(prog)s --container mi_db                  # Backup desde contenedor diferente
  %(prog)s --restore --container mi_db        # Restaurar desde contenedor

Kubernetes:
  %(prog)s --pod postgres-0                   # Backup desde pod específico
  %(prog)s --namespace production             # Usar namespace diferente
  %(prog)s --labels app=postgres              # Seleccionar pod por labels
  %(prog)s --restore --pod postgres-0         # Restaurar en pod específico
  %(prog)s --container postgres --pod pg-0    # Especificar contenedor en pod

Opciones generales:
  %(prog)s --dir /ruta/a/backups              # Usar directorio diferente
  %(prog)s --quiet                            # Ejecutar sin indicadores de progreso
  %(prog)s --list                             # Listar backups existentes
  %(prog)s --force                            # Sobrescribir backup existente
  %(prog)s --no-color                         # Deshabilitar salida coloreada
  %(prog)s --auto-detect                      # Detectar entorno automáticamente
        """,
    )

    # Argumentos generales
    parser.add_argument(
        "--name",
        "-n",
        type=str,
        help="Nombre personalizado para el archivo de backup (sin extensión .sql)",
    )

    parser.add_argument(
        "--dir",
        "-d",
        type=str,
        default="backups",
        help="Ruta del directorio de backups (predeterminado: backups)",
    )

    parser.add_argument(
        "--verbose", "-v", action="store_true", help="Habilitar salida detallada"
    )

    parser.add_argument(
        "--quiet",
        "-q",
        action="store_true",
        help="Deshabilitar indicadores de progreso",
    )

    parser.add_argument(
        "--force",
        "-f",
        action="store_true",
        help="Sobrescribir archivos de backup existentes",
    )

    parser.add_argument(
        "--list",
        "-l",
        action="store_true",
        help="Listar archivos de backup existentes y salir",
    )

    parser.add_argument(
        "--restore",
        "-r",
        action="store_true",
        help="Restaurar base de datos desde un backup seleccionado",
    )

    parser.add_argument(
        "--restore-file",
        type=str,
        help="Ruta específica del archivo de backup a restaurar (omite selección interactiva)",
    )

    parser.add_argument(
        "--no-color", action="store_true", help="Deshabilitar salida coloreada"
    )

<<<<<<< HEAD
    docker_group = parser.add_argument_group("Opciones de Docker")
=======
    # Argumentos específicos de Docker
    docker_group = parser.add_argument_group('Opciones de Docker')
>>>>>>> 5cfaaa44
    docker_group.add_argument(
        "--container",
        "-c",
        type=str,
        help="Nombre del contenedor Docker (para entorno Docker)",
    )

<<<<<<< HEAD
    k8s_group = parser.add_argument_group("Opciones de Kubernetes")
=======
    # Argumentos específicos de Kubernetes
    k8s_group = parser.add_argument_group('Opciones de Kubernetes')
>>>>>>> 5cfaaa44
    k8s_group.add_argument(
        "--pod", "-p", type=str, help="Nombre del pod (para entorno Kubernetes)"
    )

    k8s_group.add_argument(
        "--namespace",
        "-ns",
        type=str,
        default="default",
        help="Namespace de Kubernetes (predeterminado: default)",
    )

    k8s_group.add_argument(
        "--labels",
        type=str,
        help="Selector de labels para encontrar pods (formato: key1=value1,key2=value2)",
    )

    k8s_group.add_argument(
        "--k8s-container",
        type=str,
        help="Nombre del contenedor específico dentro del pod",
    )

<<<<<<< HEAD
    env_group = parser.add_argument_group("Detección de entorno")
=======
    # Opciones de entorno
    env_group = parser.add_argument_group('Detección de entorno')
>>>>>>> 5cfaaa44
    env_group.add_argument(
        "--auto-detect",
        action="store_true",
        help="Detectar automáticamente el entorno (Docker o Kubernetes)",
    )

    env_group.add_argument(
        "--force-docker",
        action="store_true",
        help="Forzar uso de Docker (ignora detección automática)",
    )

    env_group.add_argument(
        "--force-kubernetes",
        action="store_true",
        help="Forzar uso de Kubernetes (ignora detección automática)",
    )

    # Opciones de estrategias de backup
    backup_group = parser.add_argument_group('Estrategias de backup y retención')
    backup_group.add_argument(
        '--backup-type',
        choices=['auto', 'full', 'incremental'],
        default='auto',
        help='Tipo de backup: auto (decide automáticamente), full (completo), incremental'
    )

    backup_group.add_argument(
        '--force-full',
        action='store_true',
        help='Forzar backup completo ignorando la estrategia automática'
    )

    backup_group.add_argument(
        '--retention-daily',
        type=int,
        help='Número de backups diarios a mantener (predeterminado: 7)'
    )

    backup_group.add_argument(
        '--retention-weekly',
        type=int,
        help='Número de backups semanales a mantener (predeterminado: 4)'
    )

    backup_group.add_argument(
        '--retention-monthly',
        type=int,
        help='Número de backups mensuales a mantener (predeterminado: 12)'
    )

    backup_group.add_argument(
        '--retention-full',
        type=int,
        help='Número de backups completos a mantener (predeterminado: 3)'
    )

    backup_group.add_argument(
        '--apply-retention',
        action='store_true',
        help='Aplicar políticas de retención eliminando backups antiguos'
    )

    backup_group.add_argument(
        '--retention-dry-run',
        action='store_true',
        help='Mostrar qué backups se eliminarían sin eliminarlos realmente'
    )

    backup_group.add_argument(
        '--backup-summary',
        action='store_true',
        help='Mostrar resumen de backups y políticas de retención'
    )

    # Opciones de programación automática
    schedule_group = parser.add_argument_group('Programación de backups automáticos')
    schedule_group.add_argument(
        '--schedule',
        type=str,
        choices=['hourly', 'daily', 'weekly', 'monthly', 'workdays'],
        help='Configurar backup automático con frecuencia predefinida'
    )

    schedule_group.add_argument(
        '--schedule-custom',
        type=str,
        help='Configurar backup automático con cron schedule personalizado (formato: "0 2 * * *")'
    )

    schedule_group.add_argument(
        '--schedule-prefix',
        type=str,
        default='auto',
        help='Prefijo para nombres de backups automáticos (predeterminado: auto)'
    )

    schedule_group.add_argument(
        '--retention-days',
        type=int,
        default=7,
        help='Días de retención para backups automáticos (predeterminado: 7)'
    )

    schedule_group.add_argument(
        '--notification-email',
        type=str,
        help='Email para notificaciones de backups automáticos'
    )

    schedule_group.add_argument(
        '--list-schedules',
        action='store_true',
        help='Listar programaciones de backup existentes'
    )

    schedule_group.add_argument(
        '--remove-schedule',
        type=str,
        help='Eliminar programación de backup (usar nombre o patrón)'
    )

    schedule_group.add_argument(
        '--test-notifications',
        action='store_true',
        help='Probar configuración de notificaciones'
    )

    return parser

<<<<<<< HEAD

def parse_labels(labels_str: str) -> Dict[str, str]:
=======
>>>>>>> 5cfaaa44

def parse_labels(labels_str: str) -> Dict[str, str]:
    """
    Parsea una cadena de labels en formato key1=value1,key2=value2
    """
    if not labels_str:
        return {}

    labels = {}
    for label_pair in labels_str.split(","):
        if "=" in label_pair:
            key, value = label_pair.split("=", 1)
            labels[key.strip()] = value.strip()

    return labels


class CLIConfig:
    """
    Configuración derivada de los argumentos de línea de comandos
    """

    def __init__(self, args):
        # Argumentos generales
        self.name = args.name
        self.backup_dir = args.dir
        self.verbose = args.verbose
        self.quiet = args.quiet
        self.force = args.force
        self.list = args.list
        self.restore = args.restore
        self.restore_file = args.restore_file
        self.no_color = args.no_color

        # Argumentos de Docker
        self.container = args.container

        # Argumentos de Kubernetes
        self.pod = args.pod
        self.namespace = args.namespace
        self.labels = parse_labels(args.labels) if args.labels else {}
        self.k8s_container = args.k8s_container

        # Opciones de entorno
        self.auto_detect = args.auto_detect
        self.force_docker = args.force_docker
        self.force_kubernetes = args.force_kubernetes

        # Opciones de estrategias de backup
        self.backup_type = args.backup_type
        self.force_full = args.force_full
        self.retention_daily = args.retention_daily
        self.retention_weekly = args.retention_weekly
        self.retention_monthly = args.retention_monthly
        self.retention_full = args.retention_full
        self.apply_retention = args.apply_retention
        self.retention_dry_run = args.retention_dry_run
        self.backup_summary = args.backup_summary

        # Opciones de programación
        self.schedule = args.schedule
        self.schedule_custom = args.schedule_custom
        self.schedule_prefix = args.schedule_prefix
        self.retention_days = args.retention_days
        self.notification_email = args.notification_email
        self.list_schedules = args.list_schedules
        self.remove_schedule = args.remove_schedule
        self.test_notifications = args.test_notifications

        # Configuraciones derivadas
        self.show_progress = not args.quiet
        self.use_colors = not args.no_color

        # Validación de argumentos
        self._validate_arguments()

    def _validate_arguments(self):
        """
        Valida que los argumentos sean coherentes
        """
        # No se pueden forzar ambos entornos
        if self.force_docker and self.force_kubernetes:
            raise ValueError(
                "No se pueden especificar --force-docker y --force-kubernetes al mismo tiempo"
            )

        # Si se especifica un pod, debería ser Kubernetes
        if self.pod and self.force_docker:
            raise ValueError("--pod no es compatible con --force-docker")

        # Si se especifica un contenedor sin pod, debería ser Docker
        if self.container and not self.pod and self.force_kubernetes:
            raise ValueError(
                "--container sin --pod no es compatible con --force-kubernetes"
            )

        # Validación de programación
        if self.schedule and self.schedule_custom:
            raise ValueError("No se pueden especificar --schedule y --schedule-custom al mismo tiempo")

        if (self.schedule or self.schedule_custom) and not (self.force_docker or self.force_kubernetes or self.pod or self.container):
            # Para programación automática, se necesita detección de entorno
            pass

    def get_preferred_environment(self) -> Optional[str]:
        """
        Determina el entorno preferido basado en los argumentos
        """
        if self.force_docker:
            return "docker"
        elif self.force_kubernetes:
            return "kubernetes"
        elif self.pod or self.labels or self.k8s_container:
            return "kubernetes"
        elif self.container:
            return "docker"
        else:
            return None  # Auto-detectar

    def __repr__(self):
        env_info = []
        if self.container:
            env_info.append(f"container={self.container}")
        if self.pod:
            env_info.append(f"pod={self.pod}")
        if self.namespace != "default":
            env_info.append(f"namespace={self.namespace}")

        env_str = ", ".join(env_info) if env_info else "auto-detect"

        return f"CLIConfig({env_str}, backup_dir={self.backup_dir}, quiet={self.quiet})"<|MERGE_RESOLUTION|>--- conflicted
+++ resolved
@@ -97,13 +97,8 @@
     parser.add_argument(
         "--no-color", action="store_true", help="Deshabilitar salida coloreada"
     )
-
-<<<<<<< HEAD
+    
     docker_group = parser.add_argument_group("Opciones de Docker")
-=======
-    # Argumentos específicos de Docker
-    docker_group = parser.add_argument_group('Opciones de Docker')
->>>>>>> 5cfaaa44
     docker_group.add_argument(
         "--container",
         "-c",
@@ -111,12 +106,8 @@
         help="Nombre del contenedor Docker (para entorno Docker)",
     )
 
-<<<<<<< HEAD
+
     k8s_group = parser.add_argument_group("Opciones de Kubernetes")
-=======
-    # Argumentos específicos de Kubernetes
-    k8s_group = parser.add_argument_group('Opciones de Kubernetes')
->>>>>>> 5cfaaa44
     k8s_group.add_argument(
         "--pod", "-p", type=str, help="Nombre del pod (para entorno Kubernetes)"
     )
@@ -141,12 +132,7 @@
         help="Nombre del contenedor específico dentro del pod",
     )
 
-<<<<<<< HEAD
     env_group = parser.add_argument_group("Detección de entorno")
-=======
-    # Opciones de entorno
-    env_group = parser.add_argument_group('Detección de entorno')
->>>>>>> 5cfaaa44
     env_group.add_argument(
         "--auto-detect",
         action="store_true",
@@ -276,12 +262,6 @@
     )
 
     return parser
-
-<<<<<<< HEAD
-
-def parse_labels(labels_str: str) -> Dict[str, str]:
-=======
->>>>>>> 5cfaaa44
 
 def parse_labels(labels_str: str) -> Dict[str, str]:
     """

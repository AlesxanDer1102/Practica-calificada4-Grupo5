--- conflicted
+++ resolved
@@ -9,19 +9,11 @@
 import pytest
 
 from tests.e2e.disaster_recovery import (
-<<<<<<< HEAD
-    DataCorruptor,
-    FullRecoveryTest,
-    RTOAnalyzer,
-    RTOMonitor,
-    VolumeDestroyer,
-=======
     VolumeDestroyer,
     DataCorruptor,
     FullRecoveryTest,
     RTOMonitor,
     RTOAnalyzer,
->>>>>>> fa3c89fa
 )
 
 

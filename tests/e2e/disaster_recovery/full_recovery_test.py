"""
Test completo de validación de recuperación ante desastres
"""

import subprocess
import time
from typing import Any, Dict, Tuple

from .data_corruptor import DataCorruptor
from .recovery_validator import RecoveryValidator
from .rto_monitor import RTOMonitor
from .volume_destroyer import VolumeDestroyer


class FullRecoveryTest:
    """
    Orchestrador de test completo de recuperación
    """

    def __init__(
        self, environment: str, backup_orchestrator_path: str = "backup_orchestrator.py"
    ):
        self.environment = environment
        self.backup_orchestrator_path = backup_orchestrator_path
        self.validator = RecoveryValidator()
        self.rto_monitor = RTOMonitor(target_rto_seconds=300)  # 5 min
        self.test_results = []

    def run_full_disaster_recovery_test(self, target: str) -> Dict[str, Any]:
        """
        Ejecuta test completo de disaster recovery
        """
        test_start = time.time()

        # 1. Crear datos iniciales y backup
        initial_data = self._create_initial_data(target)
        backup_result = self._create_baseline_backup(target)

        if not backup_result["success"]:
            return {"success": False, "error": "No se pudo crear backup inicial"}

        # 2. Simular desastre aleatorio
        disaster_result = self._simulate_random_disaster(target)

        # 3. Iniciar monitoreo RTO
        session_id = self.rto_monitor.start_recovery_timer(
            disaster_result["disaster_type"], target
        )

        # 4. Ejecutar recuperación
        recovery_result = self._execute_recovery(target, backup_result["backup_name"])

        # 5. Detener monitoreo RTO
        rto_result = self.rto_monitor.stop_recovery_timer(session_id)

        # 6. Validar recuperación completa
        recovered_data = self._verify_recovered_data(target)
        validation_result = self.validator.validate_full_recovery(
            initial_data, recovered_data
        )

        # 7. Compilar resultados
        test_result = {
            "test_id": f"disaster_recovery_{int(test_start)}",
            "environment": self.environment,
            "target": target,
            "test_duration": time.time() - test_start,
            "initial_data": initial_data,
            "backup_result": backup_result,
            "disaster_result": disaster_result,
            "recovery_result": recovery_result,
            "rto_result": rto_result,
            "validation_result": validation_result,
            "overall_success": self._evaluate_overall_success(
                disaster_result, recovery_result, rto_result, validation_result
            ),
            "timestamp": test_start,
        }

        self.test_results.append(test_result)
        return test_result

    def _create_initial_data(self, target: str) -> Dict[str, Any]:
        """
        Crea datos iniciales para medir recuperación
        """
        try:
            # Simular inserción de datos de referencia
            if self.environment == "docker":
                cmd = [
                    "docker",
                    "exec",
                    target,
                    "psql",
                    "-U",
                    "postgres",
                    "-d",
<<<<<<< HEAD
                    "test_db",
                    "-c",
                    "SELECT COUNT(*) FROM information_schema.tables WHERE table_schema='public';",
=======
                    "pc_db",
                    "-c",
                    "SELECT COUNT(*) FROM usuarios;",
>>>>>>> fa3c89fa
                ]
            else:
                cmd = [
                    "kubectl",
                    "exec",
                    target,
                    "--",
                    "psql",
                    "-U",
                    "postgres",
                    "-d",
<<<<<<< HEAD
                    "test_db",
                    "-c",
                    "SELECT COUNT(*) FROM information_schema.tables WHERE table_schema='public';",
=======
                    "pc_db",
                    "-c",
                    "SELECT COUNT(*) FROM usuarios;",
>>>>>>> fa3c89fa
                ]

            result = subprocess.run(cmd, capture_output=True, text=True, timeout=30)

            if result.returncode == 0:
                # Extraer número de registros
                count_line = [
                    line for line in result.stdout.split("\n") if line.strip().isdigit()
                ]
                record_count = int(count_line[0]) if count_line else 0
            else:
                record_count = 0  # Fallback

            return {
                "record_count": record_count,
<<<<<<< HEAD
                "tables": ["information_schema"],
=======
                "tables": ["usuarios", "productos", "pedidos"],
>>>>>>> fa3c89fa
                "timestamp": time.time(),
            }

        except Exception as e:
            return {
                "record_count": 0,
                "tables": [],
                "error": str(e),
                "timestamp": time.time(),
            }

    def _create_baseline_backup(self, target: str) -> Dict[str, Any]:
        """
        Crea backup de línea base antes del desastre
        """
        try:
            backup_name = f"disaster_test_baseline_{int(time.time())}"

            if self.environment == "docker":
<<<<<<< HEAD
                # En lugar de usar backup_orchestrator, usar pg_dump directamente
                cmd = [
                    "docker",
                    "exec",
                    target,
                    "pg_dump",
                    "-U",
                    "postgres",
                    "-d",
                    "test_db",
                    "-f",
                    f"/tmp/{backup_name}.sql",
                ]
            else:
                cmd = [
                    "kubectl",
                    "exec",
                    target,
                    "--",
                    "pg_dump",
                    "-U",
                    "postgres",
                    "-d",
                    "test_db",
                    "-f",
                    f"/tmp/{backup_name}.sql",
=======
                cmd = [
                    "python3",
                    self.backup_orchestrator_path,
                    "--force-docker",
                    "--name",
                    backup_name,
                    "--container",
                    target,
                ]
            else:
                cmd = [
                    "python3",
                    self.backup_orchestrator_path,
                    "--force-kubernetes",
                    "--name",
                    backup_name,
                    "--pod",
                    target,
>>>>>>> fa3c89fa
                ]

            result = subprocess.run(cmd, capture_output=True, text=True, timeout=180)

            return {
                "success": result.returncode == 0,
                "backup_name": backup_name,
                "command_output": result.stdout,
                "error": result.stderr if result.returncode != 0 else None,
                "timestamp": time.time(),
            }

        except Exception as e:
            return {"success": False, "error": str(e), "timestamp": time.time()}

    def _simulate_random_disaster(self, target: str) -> Dict[str, Any]:
        """
        Simula desastre aleatorio (volumen o corrupción)
        """
        import random

        disaster_type = random.choice(["volume_destruction", "data_corruption"])

        if disaster_type == "volume_destruction":
            destroyer = VolumeDestroyer(self.environment)
            return destroyer.simulate_disaster(target)
        else:
            corruptor = DataCorruptor(self.environment)
            return corruptor.simulate_disaster(target)

    def _execute_recovery(self, target: str, backup_name: str) -> Dict[str, Any]:
        """
        Ejecuta proceso de recuperación usando backup
        """
        try:
            if self.environment == "docker":
<<<<<<< HEAD
                # Usar psql para restaurar directamente
                cmd = [
                    "docker",
                    "exec",
                    target,
                    "psql",
                    "-U",
                    "postgres",
                    "-d",
                    "test_db",
                    "-f",
                    f"/tmp/{backup_name}.sql",
                ]
            else:
                cmd = [
                    "kubectl",
                    "exec",
                    target,
                    "--",
                    "psql",
                    "-U",
                    "postgres",
                    "-d",
                    "test_db",
                    "-f",
                    f"/tmp/{backup_name}.sql",
=======
                cmd = [
                    "python3",
                    self.backup_orchestrator_path,
                    "--restore",
                    "--restore-file",
                    f"backups/{backup_name}.sql",
                    "--force-docker",
                    "--container",
                    target,
                ]
            else:
                cmd = [
                    "python3",
                    self.backup_orchestrator_path,
                    "--restore",
                    "--restore-file",
                    f"backups/{backup_name}.sql",
                    "--force-kubernetes",
                    "--pod",
                    target,
>>>>>>> fa3c89fa
                ]

            result = subprocess.run(cmd, capture_output=True, text=True, timeout=300)

            return {
                "success": result.returncode == 0,
                "command_output": result.stdout,
                "error": result.stderr if result.returncode != 0 else None,
<<<<<<< HEAD
                "recovery_method": "direct_psql",
=======
>>>>>>> fa3c89fa
                "timestamp": time.time(),
            }

        except Exception as e:
            return {"success": False, "error": str(e), "timestamp": time.time()}

    def _verify_recovered_data(self, target: str) -> Dict[str, Any]:
        """
        Verifica datos tras recuperación
        """
        # Usar misma lógica que _create_initial_data para comparar
        return self._create_initial_data(target)

    def _evaluate_overall_success(
        self,
        disaster_result: Dict,
        recovery_result: Dict,
        rto_result: Dict,
        validation_result: Dict,
    ) -> bool:
        """
        Evalúa éxito general del test
        """
        return all(
            [
                disaster_result.get("success", False),
                recovery_result.get("success", False),
                rto_result.get("rto_met", False),
                validation_result.get("recovery_successful", False),
            ]
        )

    def get_test_summary(self) -> Dict[str, Any]:
        """
        Retorna resumen de todos los tests ejecutados
        """
        if not self.test_results:
            return {"total_tests": 0, "success_rate": 0}

        successful_tests = [t for t in self.test_results if t["overall_success"]]

        return {
            "total_tests": len(self.test_results),
            "successful_tests": len(successful_tests),
            "success_rate": len(successful_tests) / len(self.test_results) * 100,
            "avg_recovery_time": sum(
                t["rto_result"]["duration"]
                for t in self.test_results
                if t["rto_result"].get("duration")
            )
            / len(self.test_results),
            "rto_metrics": self.rto_monitor.get_rto_metrics(),
            "validation_summary": self.validator.get_validation_summary(),
            "tests": self.test_results,
        }<|MERGE_RESOLUTION|>--- conflicted
+++ resolved
@@ -95,15 +95,9 @@
                     "-U",
                     "postgres",
                     "-d",
-<<<<<<< HEAD
-                    "test_db",
-                    "-c",
-                    "SELECT COUNT(*) FROM information_schema.tables WHERE table_schema='public';",
-=======
                     "pc_db",
                     "-c",
                     "SELECT COUNT(*) FROM usuarios;",
->>>>>>> fa3c89fa
                 ]
             else:
                 cmd = [
@@ -115,15 +109,9 @@
                     "-U",
                     "postgres",
                     "-d",
-<<<<<<< HEAD
-                    "test_db",
-                    "-c",
-                    "SELECT COUNT(*) FROM information_schema.tables WHERE table_schema='public';",
-=======
                     "pc_db",
                     "-c",
                     "SELECT COUNT(*) FROM usuarios;",
->>>>>>> fa3c89fa
                 ]
 
             result = subprocess.run(cmd, capture_output=True, text=True, timeout=30)
@@ -139,11 +127,7 @@
 
             return {
                 "record_count": record_count,
-<<<<<<< HEAD
-                "tables": ["information_schema"],
-=======
                 "tables": ["usuarios", "productos", "pedidos"],
->>>>>>> fa3c89fa
                 "timestamp": time.time(),
             }
 
@@ -163,34 +147,6 @@
             backup_name = f"disaster_test_baseline_{int(time.time())}"
 
             if self.environment == "docker":
-<<<<<<< HEAD
-                # En lugar de usar backup_orchestrator, usar pg_dump directamente
-                cmd = [
-                    "docker",
-                    "exec",
-                    target,
-                    "pg_dump",
-                    "-U",
-                    "postgres",
-                    "-d",
-                    "test_db",
-                    "-f",
-                    f"/tmp/{backup_name}.sql",
-                ]
-            else:
-                cmd = [
-                    "kubectl",
-                    "exec",
-                    target,
-                    "--",
-                    "pg_dump",
-                    "-U",
-                    "postgres",
-                    "-d",
-                    "test_db",
-                    "-f",
-                    f"/tmp/{backup_name}.sql",
-=======
                 cmd = [
                     "python3",
                     self.backup_orchestrator_path,
@@ -209,7 +165,6 @@
                     backup_name,
                     "--pod",
                     target,
->>>>>>> fa3c89fa
                 ]
 
             result = subprocess.run(cmd, capture_output=True, text=True, timeout=180)
@@ -246,34 +201,6 @@
         """
         try:
             if self.environment == "docker":
-<<<<<<< HEAD
-                # Usar psql para restaurar directamente
-                cmd = [
-                    "docker",
-                    "exec",
-                    target,
-                    "psql",
-                    "-U",
-                    "postgres",
-                    "-d",
-                    "test_db",
-                    "-f",
-                    f"/tmp/{backup_name}.sql",
-                ]
-            else:
-                cmd = [
-                    "kubectl",
-                    "exec",
-                    target,
-                    "--",
-                    "psql",
-                    "-U",
-                    "postgres",
-                    "-d",
-                    "test_db",
-                    "-f",
-                    f"/tmp/{backup_name}.sql",
-=======
                 cmd = [
                     "python3",
                     self.backup_orchestrator_path,
@@ -294,7 +221,6 @@
                     "--force-kubernetes",
                     "--pod",
                     target,
->>>>>>> fa3c89fa
                 ]
 
             result = subprocess.run(cmd, capture_output=True, text=True, timeout=300)
@@ -303,10 +229,6 @@
                 "success": result.returncode == 0,
                 "command_output": result.stdout,
                 "error": result.stderr if result.returncode != 0 else None,
-<<<<<<< HEAD
-                "recovery_method": "direct_psql",
-=======
->>>>>>> fa3c89fa
                 "timestamp": time.time(),
             }
 

# Nombre del proyecto: Orquestador de backups y restauración de datos locales

Este proyecto consiste en la creación de una herramienta que orquestre la copia de seguridad y restauración de datos para bases de datos o servicios con estado en un entorno local, usando volúmenes de Docker o persistencia de Kubernetes.

## Avances desarrollados:

Contamos con un archivo `docker-compose.yml` con la definición de un contenedor `pc_db` en base a una imagen de `PostgreSQL:15` que nos ayude a probar y ejecutar nuestro proyecto consistentemente. Nuestro contenedor contará con la siguiente configuración:
- **Named Volume:** De nombre `postgres_data` almacenado en la dirección `/var/lib/postgresql/data/` dentro del contenedor.
- **Variables de entorno:**
  - _postgres_user_: postgres
  - _postgres_password_: 12345
  - _postgres_db_: pc_db
- **Puerto de conexión**: 5432:5432

Para contar con acceso a este contenedor podemos ejecutar:
```bash
# Creamos los contenedores necesarios
docker-compose up --build

# Accedemos a la interfaz de terminal de la base de datos del contenedor
<<<<<<< HEAD
docker exec -it pc_db -c 'psql -U postgres'
```


## Githooks

Para este proyecto estaremos utilizando githooks para validar commits y push, para poder tenerlo activo localmente usa el siguiente comando

```
.githooks/setup.sh
=======
docker exec -it pc_db bash -c 'psql -U postgres -d pc_db'

# Para eliminar el contendor con sus datos
docker-compose down -v
```

Se añadió una pequeña aplicación de demostración para la interacción con la base de datos en `src\` accedida mediante `main.py`.
Este es un simple sistema CRUD que maneja usuarios, productos y pedidos; se tienen la siguientes relaciones:

### Tabla usuarios

| Nombre de la columna | Tipo de dato | Restricciones |
|-------------|-----------|-------------|
| usuario_id | INTEGER | PRIMARY KEY |
| nombre | STRING | NOT NULL |
| apellido | STRING | NOT NULL |

### Tabla productos

| Nombre de la columna | Tipo de dato | Restricciones |
|-------------|-----------|-------------|
| producto_id | INTEGER | PRIMARY KEY, AUTO_INCREMENT |
| nombre_producto | STRING | NOT NULL |
| manufacturador | STRING | NOT NULL |
| precio | FLOAT | NOT NULL, CHECK (precio >= 0) |

### Tabla pedidos

| Nombre de la columna | Tipo de dato | Restricciones |
|-------------|-----------|-------------|
| pedido_id | INTEGER | PRIMARY KEY, AUTO_INCREMENT |
| usuario_id | INTEGER | FOREIGN KEY → usuarios.usuario_id, NOT NULL, ON DELETE CASCADE |
| producto_id | INTEGER | FOREIGN KEY → productos.producto_id, NOT NULL, ON DELETE CASCADE |
| cantidad | INTEGER | NOT NULL, CHECK (cantidad >= 0) |
| fecha_pedido | DATETIME | NOT NULL, DEFAULT = NOW() |


### Diagrama Entidad-Relación (Representación gráfica)
```

usuarios:                    pedidos:                     productos:
┌──────────────┐            ┌──────────────┐            ┌──────────────┐
│ usuario_id   │◄───────────┤ usuario_id   │            │ producto_id  │
│ nombre       │            │ producto_id  ├───────────►│ nombre_prod. │
│ apellido     │            │ pedido_id    │            │ manufact.    │
└──────────────┘            │ cantidad     │            │ precio       │
                            │ fecha_pedido │            └──────────────┘
                            └──────────────┘
```

La aplicación cuenta con funcionalidades de un sistema CRUD básico que muestre los datos almacenados desde nuestro contenedor Docker mediante operaciones como:
- **obtener_info_completa**: Obtiene todos los pedidos con información relacionada de usuarios y productos
- **crear_usuario**: Crea un nuevo usuario en el sistema con nombre y apellido
- **crear_producto**: Registra un nuevo producto con nombre, fabricante y precio
- **crear_pedido**: Genera un nuevo pedido asociando usuario, producto y cantidad
- **obtener_usuario**: Busca y retorna un usuario específico por su ID
- **obtener_producto**: Busca y retorna un producto específico por su ID
- **obtener_pedido**: Busca un pedido específico con toda su información relacionada
- **eliminar_base_de_datos**: Elimina todas las tablas y datos de la base de datos

### Acceso a la aplicación
Para acceder a la aplicación se requiere de una inicialización de nuestro contenedor Docker con los comandos anteriormente mencionados. Ahora podemos ejecutar la aplicación de terminal mediante los siguientes comandos:
```bash
# Iniciamos un entorno virtual de python3
python3 -m venv .venv

# Accedemos a este entorno de trabajo
source .venv/bin/activate

# Instalamos las dependencias necesarias
pip3 install -r requirements.txt

# Ejecutamos nuestra aplicación
python3 main.py
>>>>>>> 35afa2bf
```<|MERGE_RESOLUTION|>--- conflicted
+++ resolved
@@ -18,18 +18,6 @@
 docker-compose up --build
 
 # Accedemos a la interfaz de terminal de la base de datos del contenedor
-<<<<<<< HEAD
-docker exec -it pc_db -c 'psql -U postgres'
-```
-
-
-## Githooks
-
-Para este proyecto estaremos utilizando githooks para validar commits y push, para poder tenerlo activo localmente usa el siguiente comando
-
-```
-.githooks/setup.sh
-=======
 docker exec -it pc_db bash -c 'psql -U postgres -d pc_db'
 
 # Para eliminar el contendor con sus datos
@@ -104,5 +92,13 @@
 
 # Ejecutamos nuestra aplicación
 python3 main.py
->>>>>>> 35afa2bf
+```
+
+
+## Githooks
+
+Para este proyecto estaremos utilizando githooks para validar commits y push, para poder tenerlo activo localmente usa el siguiente comando
+
+```
+.githooks/setup.sh
 ```